--- conflicted
+++ resolved
@@ -167,23 +167,12 @@
 				continue
 			}
 			delete(allImages, id)
-<<<<<<< HEAD
-			if !only_ids {
-				out.Repository = name
-				out.Tag = tag
-				out.Id = TruncateId(id)
-				out.Created = image.Created.Unix()
-				out.Size = image.Size
-				out.ParentSize = image.getVirtualSize(0)
-			} else {
-				out.Id = image.ShortId()
-			}
-=======
 			out.Repository = name
 			out.Tag = tag
 			out.Id = image.Id
 			out.Created = image.Created.Unix()
->>>>>>> ad4dccdc
+			out.Size = image.Size
+			out.ParentSize = image.getVirtualSize(0)
 			outs = append(outs, out)
 		}
 	}
@@ -191,21 +180,10 @@
 	if filter == "" {
 		for _, image := range allImages {
 			var out ApiImages
-<<<<<<< HEAD
-			if !only_ids {
-				out.Repository = "<none>"
-				out.Tag = "<none>"
-				out.Id = TruncateId(id)
-				out.Created = image.Created.Unix()
-				out.Size = image.Size
-				out.ParentSize = image.getVirtualSize(0)
-			} else {
-				out.Id = image.ShortId()
-			}
-=======
 			out.Id = image.Id
 			out.Created = image.Created.Unix()
->>>>>>> ad4dccdc
+			out.Size = image.Size
+			out.ParentSize = image.getVirtualSize(0)
 			outs = append(outs, out)
 		}
 	}
@@ -288,32 +266,13 @@
 		c := ApiContainers{
 			Id: container.Id,
 		}
-<<<<<<< HEAD
-		if trunc_cmd {
-			c = ApiContainers{
-				Id: container.ShortId(),
-			}
-		}
-
-		if !only_ids {
-			command := fmt.Sprintf("%s %s", container.Path, strings.Join(container.Args, " "))
-			if trunc_cmd {
-				command = Trunc(command, 20)
-			}
-			c.Image = srv.runtime.repositories.ImageName(container.Image)
-			c.Command = command
-			c.Created = container.Created.Unix()
-			c.Status = container.State.String()
-			c.Ports = container.NetworkSettings.PortMappingHuman()
-			c.SizeRw, c.SizeRootFs = container.GetSize()
-		}
-=======
 		c.Image = srv.runtime.repositories.ImageName(container.Image)
 		c.Command = fmt.Sprintf("%s %s", container.Path, strings.Join(container.Args, " "))
 		c.Created = container.Created.Unix()
 		c.Status = container.State.String()
 		c.Ports = container.NetworkSettings.PortMappingHuman()
->>>>>>> ad4dccdc
+		c.SizeRw, c.SizeRootFs = container.GetSize()
+
 		retContainers = append(retContainers, c)
 	}
 	return retContainers
