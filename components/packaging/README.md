--- conflicted
+++ resolved
@@ -13,13 +13,8 @@
 * DEB packages for Ubuntu 16.04 Xenial
 * DEB packages for Debian 10 Buster
 * DEB packages for Debian 9 Stretch
-<<<<<<< HEAD
 * RPM packages for Fedora 31
 * RPM packages for Fedora 30
 * RPM packages for Fedora 29
-* RPM packages for Fedora 28
-=======
-* RPM packages for Fedora 27
->>>>>>> a08bf70f
 * RPM packages for CentOS 7
 * TGZ and ZIP files with static binaries